use crate::{
    executor::{execute_http_function, execute_middleware_function, execute_startup_handler},
    middlewares::base::{Middleware, MiddlewareConfig},
    router::router::Router,
    types::{function_info::FunctionInfo, middleware::MiddlewareReturn, request::Request},
    ws::{router::WebsocketRouter, socket::SocketHeld, websocket::websocket_handler},
};
use futures::future::join_all;
use pyo3::{exceptions::PyValueError, prelude::*, types::PyDict};
use std::{
    collections::HashMap,
    env,
    sync::{
        atomic::Ordering::{Relaxed, SeqCst},
        Mutex,
    },
    thread,
    time::Duration,
};
use std::{
    process::exit,
    sync::{atomic::AtomicBool, Arc},
};
use tower::ServiceBuilder;

use axum::{
    body::Body,
    extract::{Request as HttpRequest, WebSocketUpgrade},
    http::StatusCode,
    response::{IntoResponse, Response as ServerResponse},
    routing::{any, delete, get, head, options, patch, post, put, trace},
    Extension, Router as RouterServer,
};

use crate::di::DependencyInjection;
use tower_http::{
    trace::{DefaultOnResponse, TraceLayer},
    LatencyUnit,
    {compression::CompressionLayer, decompression::RequestDecompressionLayer},
};
use tracing::{debug, Level};
use tracing_subscriber::{fmt, layer::SubscriberExt, util::SubscriberInitExt};

static STARTED: AtomicBool = AtomicBool::new(false);
const MAX_PAYLOAD_SIZE: &str = "MAX_PAYLOAD_SIZE";
const DEFAULT_MAX_PAYLOAD_SIZE: usize = 1_000_000; // 1Mb

#[pyclass]
pub struct Server {
    router: Arc<Mutex<Router>>,
    websocket_router: Arc<WebsocketRouter>,
    startup_handler: Option<Arc<FunctionInfo>>,
    shutdown_handler: Option<Arc<FunctionInfo>>,
    injected: DependencyInjection,
    middlewares: Middleware,
    extra_headers: Arc<Mutex<HashMap<String, String>>>,
    auto_compression: bool,
}

#[pymethods]
impl Server {
    #[new]
    pub fn new() -> Self {
        let inject = DependencyInjection::new();
        let middlewares = Middleware::new().unwrap();
        Self {
            router: Arc::new(Mutex::new(Router::default())),
            websocket_router: Arc::new(WebsocketRouter::default()),
            startup_handler: None,
            shutdown_handler: None,
            injected: inject,
            middlewares,
            extra_headers: Arc::new(HashMap::new().into()),
            auto_compression: true,
        }
    }

    pub fn set_router(&mut self, router: Router) {
        self.router = Arc::new(Mutex::new(router));
    }

    pub fn set_websocket_router(&mut self, websocket_router: WebsocketRouter) {
        self.websocket_router = Arc::new(websocket_router);
    }

    pub fn inject(&mut self, key: &str, value: Py<PyAny>) {
        let _ = self.injected.add_dependency(key, value);
    }

    pub fn set_injected(&mut self, injected: Py<PyDict>) {
        self.injected = DependencyInjection::from_object(injected);
    }

    pub fn set_before_hooks(&mut self, hooks: Vec<(FunctionInfo, MiddlewareConfig)>) {
        self.middlewares.set_before_hooks(hooks);
    }

    pub fn set_after_hooks(&mut self, hooks: Vec<(FunctionInfo, MiddlewareConfig)>) {
        self.middlewares.set_after_hooks(hooks);
    }

    pub fn set_response_headers(&mut self, headers: HashMap<String, String>) {
        let mut extra_headers = self.extra_headers.lock().unwrap();
        *extra_headers = headers;
    }

    pub fn set_startup_handler(&mut self, handler: FunctionInfo) {
        self.startup_handler = Some(Arc::new(handler));
    }

    pub fn set_shutdown_handler(&mut self, handler: FunctionInfo) {
        self.shutdown_handler = Some(Arc::new(handler));
    }

    pub fn set_auto_compression(&mut self, enabled: bool) {
        self.auto_compression = enabled;
    }

    pub fn start(
        &mut self,
        py: Python,
        socket: &PyCell<SocketHeld>,
        workers: usize,
        max_blocking_threads: usize,
    ) -> PyResult<()> {
        tracing_subscriber::registry()
            .with(
                tracing_subscriber::EnvFilter::try_from_default_env()
                    .unwrap_or_else(|_| "debug".into()),
            )
            .with(fmt::layer().with_target(false).with_level(true))
            .init();

        if STARTED
            .compare_exchange(false, true, SeqCst, Relaxed)
            .is_err()
        {
            return Ok(());
        }

        let raw_socket = socket.try_borrow_mut()?.get_socket();

        let router = self.router.clone();
        let websocket_router = self.websocket_router.clone();

        let asyncio = py.import("asyncio")?;
        let event_loop = asyncio.call_method0("new_event_loop")?;
        asyncio.call_method1("set_event_loop", (event_loop,))?;

        let startup_handler = self.startup_handler.clone();
        let shutdown_handler = self.shutdown_handler.clone();

        let task_locals = pyo3_asyncio::TaskLocals::new(event_loop).copy_context(py)?;
        let task_locals_copy = task_locals.clone();

        let _max_payload_size = env::var(MAX_PAYLOAD_SIZE)
            .unwrap_or(DEFAULT_MAX_PAYLOAD_SIZE.to_string())
            .trim()
            .parse::<usize>()
            .map_err(|e| {
                PyValueError::new_err(format!(
                    "Failed to parse environment variable {MAX_PAYLOAD_SIZE} - {e}"
                ))
            })?;

        let inject_copy = self.injected.clone();
        let copy_middlewares = self.middlewares.clone();
        let extra_headers = self.extra_headers.clone().lock().unwrap().clone();
        let auto_compression = self.auto_compression;
        thread::spawn(move || {
            let rt = tokio::runtime::Builder::new_multi_thread()
                .worker_threads(workers)
                .max_blocking_threads(max_blocking_threads)
                .thread_keep_alive(Duration::from_secs(60))
                .thread_name("hypern-worker")
                .enable_all()
                .build()
                .unwrap();
            debug!(
                "Server start with {} workers and {} max blockingthreads",
                workers, max_blocking_threads
            );
            debug!("Waiting for process to start...");

            rt.block_on(async move {
                let task_locals_copy = task_locals_copy.clone();
                let _ = execute_startup_handler(startup_handler, &task_locals_copy).await;

                let task_locals = task_locals_copy.clone();
                let mut app = RouterServer::new();

                // handle logic for each route with pyo3
                for route in router.lock().unwrap().iter() {
                    let task_locals = task_locals.clone();
                    let route_copy = route.clone();
                    let function = route_copy.function.clone();

                    let copy_middlewares_clone = copy_middlewares.clone();
                    let extra_headers = extra_headers.clone();
                    let handler = move |req| {
                        mapping_method(
                            req,
                            function,
                            task_locals,
                            copy_middlewares_clone.clone(),
                            extra_headers.clone(),
                        )
                    };

                    app = match route.method.as_str() {
                        "GET" => app.route(&route.path, get(handler)),
                        "POST" => app.route(&route.path, post(handler)),
                        "PUT" => app.route(&route.path, put(handler)),
                        "DELETE" => app.route(&route.path, delete(handler)),
                        "PATCH" => app.route(&route.path, patch(handler)),
                        "HEAD" => app.route(&route.path, head(handler)),
                        "OPTIONS" => app.route(&route.path, options(handler)),
                        "TRACE" => app.route(&route.path, trace(handler)),
                        // Handle any custom methods using the any() method
                        _ => app.route(&route.path, any(handler)),
                    };
                }

                // handle logic for each websocket route with pyo3
                for ws_route in websocket_router.iter() {
                    let ws_route_copy = ws_route.clone();
                    let handler = move |ws: WebSocketUpgrade| {
                        websocket_handler(ws_route_copy.handler.clone(), ws)
                    };
                    app = app.route(&ws_route.path, any(handler));
                }

                app = app.layer(Extension(inject_copy.clone()));
                app = app.layer(
                    TraceLayer::new_for_http().on_response(
                        DefaultOnResponse::new()
                            .level(Level::INFO)
                            .latency_unit(LatencyUnit::Millis),
                    ),
                );
                if auto_compression {
                    // Add compression and decompression layers
                    app = app
                        .layer(
                            ServiceBuilder::new()
                                .layer(RequestDecompressionLayer::new())
                                .layer(CompressionLayer::new()),
                        )
                }
                debug!("Application started");
                // run our app with hyper, listening globally on port 3000
                let listener = tokio::net::TcpListener::from_std(raw_socket.into()).unwrap();
                axum::serve(listener, app).await.unwrap();
            });
        });

        let event_loop = (*event_loop).call_method0("run_forever");
        if event_loop.is_err() {
            if let Some(function) = shutdown_handler {
                if function.is_async {
                    pyo3_asyncio::tokio::run_until_complete(
                        task_locals.event_loop(py),
                        pyo3_asyncio::into_future_with_locals(
                            &task_locals.clone(),
                            function.handler.as_ref(py).call0()?,
                        )
                        .unwrap(),
                    )
                    .unwrap();
                } else {
                    Python::with_gil(|py| function.handler.call0(py))?;
                }
            }

            exit(0);
        }
        Ok(())
    }
}

async fn execute_request(
    req: HttpRequest<Body>,
    function: FunctionInfo,
    middlewares: Middleware,
    extra_headers: HashMap<String, String>,
) -> ServerResponse {   
    let deps = req.extensions().get::<DependencyInjection>().cloned();
    let mut request = Request::from_request(req).await;

    // Execute before middlewares in parallel where possible
    let before_results = join_all(
        middlewares
            .get_before_hooks()
            .into_iter()
            .filter(|(_, config)| !config.is_conditional)
            .map(|(middleware, _)| {
                let request = request.clone();
                let middleware = middleware.clone();
                async move { execute_middleware_function(&request, &middleware).await }
            })
    ).await;

    // Process results and handle any errors
    for result in before_results {
        match result {
            Ok(MiddlewareReturn::Request(r)) => request = r,
            Ok(MiddlewareReturn::Response(r)) => return r.to_axum_response(extra_headers),
            Err(e) => {
                return ServerResponse::builder()
                    .status(StatusCode::INTERNAL_SERVER_ERROR)
                    .body(Body::from(format!("Error: {}", e)))
                    .unwrap();
            }
        }
    }

    // Execute conditional middlewares sequentially
    for (middleware, config) in middlewares.get_before_hooks() {
        if config.is_conditional {
            match execute_middleware_function(&request, &middleware).await {
                Ok(MiddlewareReturn::Request(r)) => request = r,
                Ok(MiddlewareReturn::Response(r)) => return r.to_axum_response(extra_headers),
                Err(e) => {
                    return ServerResponse::builder()
                        .status(StatusCode::INTERNAL_SERVER_ERROR)
                        .body(Body::from(format!("Error: {}", e)))
                        .unwrap();
                }
            }
        }
    }

<<<<<<< HEAD
    let mut response = execute_http_function(&request, &function, deps)
        .await
        .unwrap();

    // mapping context id
    response.context_id = request.context_id;

    // mapping neaded header request to response
    response.headers.set(
        "accept-encoding".to_string(),
        request
            .headers
            .get("accept-encoding".to_string())
            .unwrap_or_default(),
    );

    for after_middleware in middlewares.get_after_hooks() {
        response = match execute_middleware_function(&response, &after_middleware).await {
=======
    // Execute the main handler
    let mut response = execute_http_function(&request, &function, deps).await.unwrap();

    // Execute after middlewares with similar optimization
    let after_results = join_all(
        middlewares
            .get_after_hooks()
            .into_iter()
            .filter(|(_, config)| !config.is_conditional)
            .map(|(middleware, _)| {
                let response = response.clone();
                let middleware = middleware.clone();
                async move { execute_middleware_function(&response, &middleware).await }
            })
    ).await;

    // Process after middleware results
    for result in after_results {
        match result {
            Ok(MiddlewareReturn::Response(r)) => response = r,
>>>>>>> 4c4f1ce6
            Ok(MiddlewareReturn::Request(_)) => {
                return ServerResponse::builder()
                    .status(StatusCode::INTERNAL_SERVER_ERROR)
                    .body(Body::from("Invalid middleware response"))
                    .unwrap();
            }
            Err(e) => {
                return ServerResponse::builder()
                    .status(StatusCode::INTERNAL_SERVER_ERROR)
                    .body(Body::from(e.to_string()))
                    .unwrap();
            }
        }
    }

    response.to_axum_response(extra_headers)
}

async fn mapping_method(
    req: HttpRequest<Body>,
    function: FunctionInfo,
    task_locals: pyo3_asyncio::TaskLocals,
    middlewares: Middleware,
    extra_headers: HashMap<String, String>,
) -> impl IntoResponse {
    pyo3_asyncio::tokio::scope(
        task_locals,
        execute_request(req, function, middlewares, extra_headers),
    )
    .await
}<|MERGE_RESOLUTION|>--- conflicted
+++ resolved
@@ -286,6 +286,7 @@
 ) -> ServerResponse {   
     let deps = req.extensions().get::<DependencyInjection>().cloned();
     let mut request = Request::from_request(req).await;
+    let response_builder = ServerResponse::builder();
 
     // Execute before middlewares in parallel where possible
     let before_results = join_all(
@@ -306,10 +307,9 @@
             Ok(MiddlewareReturn::Request(r)) => request = r,
             Ok(MiddlewareReturn::Response(r)) => return r.to_axum_response(extra_headers),
             Err(e) => {
-                return ServerResponse::builder()
-                    .status(StatusCode::INTERNAL_SERVER_ERROR)
-                    .body(Body::from(format!("Error: {}", e)))
-                    .unwrap();
+                return response_builder
+                .body(Body::from(format!("Error: {}", e)))
+                .unwrap();
             }
         }
     }
@@ -330,60 +330,41 @@
         }
     }
 
-<<<<<<< HEAD
-    let mut response = execute_http_function(&request, &function, deps)
-        .await
-        .unwrap();
-
-    // mapping context id
-    response.context_id = request.context_id;
-
-    // mapping neaded header request to response
-    response.headers.set(
-        "accept-encoding".to_string(),
-        request
-            .headers
-            .get("accept-encoding".to_string())
-            .unwrap_or_default(),
-    );
-
-    for after_middleware in middlewares.get_after_hooks() {
-        response = match execute_middleware_function(&response, &after_middleware).await {
-=======
     // Execute the main handler
     let mut response = execute_http_function(&request, &function, deps).await.unwrap();
 
+     // mapping context id
+     response.context_id = request.context_id;
+
+     // mapping neaded header request to response
+     response.headers.set(
+         "accept-encoding".to_string(),
+         request
+             .headers
+             .get("accept-encoding".to_string())
+             .unwrap_or_default(),
+     );
+
     // Execute after middlewares with similar optimization
-    let after_results = join_all(
-        middlewares
-            .get_after_hooks()
-            .into_iter()
-            .filter(|(_, config)| !config.is_conditional)
-            .map(|(middleware, _)| {
-                let response = response.clone();
-                let middleware = middleware.clone();
-                async move { execute_middleware_function(&response, &middleware).await }
-            })
-    ).await;
-
-    // Process after middleware results
-    for result in after_results {
-        match result {
-            Ok(MiddlewareReturn::Response(r)) => response = r,
->>>>>>> 4c4f1ce6
+    for (after_middleware, _) in middlewares.get_after_hooks() {
+        response = match execute_middleware_function(&response, &after_middleware).await {
             Ok(MiddlewareReturn::Request(_)) => {
-                return ServerResponse::builder()
+                return response_builder
                     .status(StatusCode::INTERNAL_SERVER_ERROR)
-                    .body(Body::from("Invalid middleware response"))
+                    .body(Body::from("Middleware returned a response"))
                     .unwrap();
             }
+            Ok(MiddlewareReturn::Response(r)) => {
+                let response = r;
+                response
+            }
             Err(e) => {
-                return ServerResponse::builder()
+                return response_builder
                     .status(StatusCode::INTERNAL_SERVER_ERROR)
                     .body(Body::from(e.to_string()))
                     .unwrap();
             }
-        }
+        };
     }
 
     response.to_axum_response(extra_headers)
