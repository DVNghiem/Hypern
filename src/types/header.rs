use std::collections::HashMap;

use axum::http::HeaderMap;
use pyo3::prelude::*;
use pyo3::types::{PyDict, PyString};

// Custom Multimap class
#[pyclass(name = "Header")]
#[derive(Clone, Debug, Default)]
pub struct Header {
    pub headers: HashMap<String, String>,
}

#[pymethods]
impl Header {
    #[new]
    pub fn new(default_headers: Option<&PyDict>) -> Self {
        match default_headers {
            Some(default_headers) => {
                let mut headers = HashMap::new();
                for (key, value) in default_headers {
                    let key = key.to_string().to_lowercase();
                    let value = value.to_string();
                    headers.insert(key, value);
                }
                Header { headers }
            }
            None => Header {
                headers: HashMap::new(),
            },
        }
    }

    pub fn set(&mut self, key: String, value: String) {
        self.headers.insert(key.to_lowercase(), value);
    }

    pub fn get(&self, key: String) -> Option<String> {
        self.headers.get(&key.to_lowercase()).cloned()
    }

    pub fn get_headers(&self, py: Python) -> Py<PyDict> {
        // return as a dict of lists
        let dict = PyDict::new(py);
<<<<<<< HEAD
        for (key, value) in &self.headers {
            let key = PyString::new(py, key);
            let value = PyString::new(py, value);
            dict.set_item(key, value).unwrap();
=======
        for iter in self.headers.iter() {
            let (key, values) = iter.pair();
            let py_values = values.join(", ").to_object(py);
            dict.set_item(key, py_values).unwrap();
>>>>>>> 8f2696ff
        }
        dict.into()
    }

    pub fn contains(&self, key: String) -> bool {
        self.headers.contains_key(&key.to_lowercase())
    }

    pub fn populate_from_dict(&mut self, headers: &PyDict) {
        for (key, value) in headers {
            let key = key.to_string().to_lowercase();
            let value = value.to_string();
            self.headers.insert(key, value);
        }
    }

    pub fn update(&mut self, headers: Py<PyDict>) {
        Python::with_gil(|py| {
            let headers = headers.as_ref(py);
            self.populate_from_dict(headers);
        });
    }

    pub fn is_empty(&self) -> bool {
        self.headers.is_empty()
    }

    pub fn __contains__(&self, key: String) -> bool {
        self.contains(key)
    }

    pub fn __repr__(&self) -> String {
        format!("{:?}", self.headers)
    }

    pub fn __setitem__(&mut self, key: String, value: String) {
        self.set(key, value);
    }

    pub fn __getitem__(&self, key: String) -> Option<String> {
        self.get(key)
    }
}

impl Header {
    pub fn remove(&mut self, key: &str) {
        self.headers.remove(&key.to_lowercase());
    }

    pub fn extend(&mut self, headers: &Header) {
        for (key, value) in &headers.headers {
            self.headers.insert(key.clone(), value.clone());
        }
    }

    pub fn from_hyper_headers(req_headers: &HeaderMap) -> Self {
        let mut headers = HashMap::new();
        for (key, value) in req_headers.iter() {
            headers.insert(
                key.as_str().to_lowercase(),
                value.to_str().unwrap().to_string(),
            );
        }
        Header { headers }
    }
}<|MERGE_RESOLUTION|>--- conflicted
+++ resolved
@@ -42,17 +42,11 @@
     pub fn get_headers(&self, py: Python) -> Py<PyDict> {
         // return as a dict of lists
         let dict = PyDict::new(py);
-<<<<<<< HEAD
         for (key, value) in &self.headers {
             let key = PyString::new(py, key);
             let value = PyString::new(py, value);
             dict.set_item(key, value).unwrap();
-=======
-        for iter in self.headers.iter() {
-            let (key, values) = iter.pair();
-            let py_values = values.join(", ").to_object(py);
-            dict.set_item(key, py_values).unwrap();
->>>>>>> 8f2696ff
+
         }
         dict.into()
     }
